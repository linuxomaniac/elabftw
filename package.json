--- conflicted
+++ resolved
@@ -38,14 +38,10 @@
     "grunt-shell": "3.0.*",
     "lodash": "~4.17.5",
     "snyk": "1.*",
-<<<<<<< HEAD
-    "webpack": "4.29.*",
-=======
     "stylelint": "^9.10.1",
     "stylelint-config-recommended": "^2.1.0",
     "stylelint-config-standard": "^18.2.0",
-    "webpack": "4.28.*",
->>>>>>> 2b433cd7
+    "webpack": "4.29.*",
     "webpack-cli": "3.2.*"
   },
   "scripts": {
