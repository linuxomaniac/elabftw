--- conflicted
+++ resolved
@@ -1,10 +1,6 @@
 {
   "name": "elabftw",
-<<<<<<< HEAD
-  "version": "1.4.0",
-=======
   "version": "1.4.1",
->>>>>>> 33479bc6
   "description": "Free and open source electronic lab notebook for research labs",
   "main": "Gruntfile.js",
   "directories": {
