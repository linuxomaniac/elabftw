{% extends 'base.html' %}

{% block body %}
<!-- show message if there is a failed_attempt -->
{% if Session.has('failed_attempt') and Session.get('failed_attempt') < App.Config.configArr.login_tries %}
    {% set number_of_tries_left = App.Config.configArr.login_tries - Session.get('failed_attempt') %}
    {{ 'Number of login attempt left before being banned for %s minutes: %s'|trans|format(
        App.Config.configArr.ban_time,
        number_of_tries_left)|msg('ko') }}
{% endif %}

<!-- Modal for reset password -->
<div class='modal fade' id='resetModal' tabindex='-1' role='dialog' aria-labelledby='resetModalLabel' aria-hidden='true'>
  <div class='modal-dialog modal-dialog-centered' role='document'>
    <div class='modal-content'>
      <div class='modal-header'>
        <h5 class='modal-title' id='resetModalLabel'>{{ 'Reset your password'|trans }}</h5>
        <button type='button' class='close' data-dismiss='modal' aria-label='Close'>
          <span aria-hidden='true'>&times;</span>
        </button>
      </div>
      <div class='modal-body' data-wait='{{ 'Please wait…' }}'>
        <form name='resetPass' method='post' action='app/controllers/ResetPasswordController.php'>
          <input placeholder='{{ 'Enter your email address'|trans }}' name='email' type='email' required />
          <button class='button btn btn-primary' type="submit" name="Submit">{{ 'Send reset link'|trans }}</button>
        </form>
      </div>
      <div class='modal-footer'>
        <button type='button' class='btn btn-secondary' data-dismiss='modal'>{{ 'Close'|trans }}</button>
      </div>
    </div>
  </div>
</div>

<section class='text-center'>
  <img src='app/img/logo.png' alt='elabftw' title='elabftw' class='col-md-3' />
  {% if Session.get('team_selection_required') == 1 %}
    <form method='post' action='app/controllers/LoginController.php'>
      <!-- form key -->
      {{ App.Csrf.getHiddenInput|raw }}
      <input type='hidden' name='auth_userid' value='{{ Session.get('auth_userid') }}' />
      <div class='col-md-4 mx-auto mt-4 text-left form-group'>
        <label for='team_selection_select'>{{ 'Your account is linked to several teams. Select in which team you want to log in'|trans }}</label>
        <select name='team_selection' id='team_selection_select' class='form-control'>
          {% for teams in Session.get('team_selection') %}
            <option value='{{ teams.id }}'>{{ teams.name }}</option>
          {% endfor %}
        </select>
      </div>
      <button type='submit' class='button btn btn-primary' name='Submit'>{{ 'Login'|trans }}</button>
    </form>
  {% else %}

    {% if showLocal %}
      <!-- Login form , the id is for an acceptance test -->
      <form method='post' id='login' action='app/controllers/LoginController.php' autocomplete='off'>
        <!-- form key -->
        {{ App.Csrf.getHiddenInput|raw }}
        <h2 class='mt-4'>{{ 'Login to your account'|trans }}</h2>
        <br>
        <div class='col-md-4 mx-auto text-left form-group'>
          <label for='email'>{{ 'Email'|trans }}</label>
          <input class='form-control mb-4' id='email' name='email' type='email' value='demo@elabftw.net' required />
          <label for='password'>{{ 'Password'|trans }}</label>
          <!-- add tabindex=-1 to the forget password so we can switch from login to password with tab -->
          <a href='#' class='align_right underlined resetPassword modalToggle' tabindex='-1' data-modal='resetModal'>{{ 'Forgot password?'|trans }}</a>
<<<<<<< HEAD
          <input class='form-control' id='password' name='password' type='password' value='demodemo' required />
=======
          <div class='input-group'>
            <input class='form-control' id='password' name='password' type='password' required />
            <div class='input-group-append'>
              <button class='btn btn-light input-border togglePassword' tabindex='-1' toggle='#password'><i class='fas fa-eye' aria-hidden='true'></i></button>
            </div>
          </div>

>>>>>>> 87cb5088
          <!-- Remember me checkbox -->
          <div class='form-check mt-2'>
            <input type='checkbox' class='form-check-input' checked name='rememberme' id='rememberme' />
            <label for='rememberme' class='form-check-label'>{{ 'Remember me'|trans }}</label>
          </div>
        </div>
        <!-- Login button -->
        <button type='submit' class='button btn btn-primary' name='Submit'>{{ 'Login'|trans }}</button>
      </form>
      <p>{{ "Don't have an account? %sRegister%s now!"|trans|format(
        "<a href='register.php'>",
        "</a>")|raw }}</p>

    {% endif %}

    {% if App.Config.configArr.saml_toggle %}
      <div class='separator col-md-4 mx-auto'></div>
      <h2>{{ 'Login through your institution'|trans }}</h2>
      <br>
      <form method='post' class='form-group' id='saml-login' action='app/controllers/LoginController.php' autocomplete='off'>
        {{ App.Csrf.getHiddenInput|raw }}
        <div class='form-group col-md-4 mx-auto'>
          <label for='idp_login_select'>{{ 'Select an identity provider'|trans }}</label>
          <select name='saml_login' class='form-control' id='idp_login_select'>
            {% for idp in idpsArr %}
              {% if idp.active %}
                <option value='{{ idp.id }}'>{{ idp.name }}</option>
              {% endif %}
            {% endfor %}
          </select>
          <button class='button btn btn-primary mt-2' type='submit' name='submit'>{{ 'Login'|trans }}</button>
        </div>
      </form>
    {% endif %}

    {% if App.Config.configArr.anon_users %}
      <div class='separator col-md-4 mx-auto'></div>
      <h2>{{ 'Login as anonymous visitor'|trans }}</h2>
      <br>
      <form method='post' class='form-group' id='anon-login' action='app/controllers/LoginController.php' autocomplete='off'>
        {{ App.Csrf.getHiddenInput|raw }}
        <div class='form-group mx-auto col-md-4'>
          <label for='anon_login_select'></label>
          <div class='input-group mb-2'>
            <div class='input-group-prepend'>
              <div class='input-group-text'>{{ 'Select a team'|trans }}</div>
            </div>
            <select name='team_id' class='form-control' id='anon_login_select'>
              {% for team in teamsArr %}
                <option value='{{ team.id }}'>{{ team.name }}</option>
              {% endfor %}
            </select>
          </div>
          <button class='button btn btn-primary mt-2' type='submit' name='submit'>{{ 'Login'|trans }}</button>
        </div>
      </form>
    {% endif %}
  {% endif %}
</section>
{% endblock body %}<|MERGE_RESOLUTION|>--- conflicted
+++ resolved
@@ -64,17 +64,13 @@
           <label for='password'>{{ 'Password'|trans }}</label>
           <!-- add tabindex=-1 to the forget password so we can switch from login to password with tab -->
           <a href='#' class='align_right underlined resetPassword modalToggle' tabindex='-1' data-modal='resetModal'>{{ 'Forgot password?'|trans }}</a>
-<<<<<<< HEAD
-          <input class='form-control' id='password' name='password' type='password' value='demodemo' required />
-=======
           <div class='input-group'>
-            <input class='form-control' id='password' name='password' type='password' required />
+            <input class='form-control' id='password' name='password' type='password' value='demodemo' required />
             <div class='input-group-append'>
               <button class='btn btn-light input-border togglePassword' tabindex='-1' toggle='#password'><i class='fas fa-eye' aria-hidden='true'></i></button>
             </div>
           </div>
 
->>>>>>> 87cb5088
           <!-- Remember me checkbox -->
           <div class='form-check mt-2'>
             <input type='checkbox' class='form-check-input' checked name='rememberme' id='rememberme' />
