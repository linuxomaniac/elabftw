--- conflicted
+++ resolved
@@ -76,17 +76,10 @@
         <div class='nav-item dropdown'>
           <a class='nav-link dropdown-toggle' href='#' id='navbarDropdown' role='button' data-toggle='dropdown' aria-haspopup='true' aria-expanded='false'><i class='fas fa-user-circle fa-lg' style='font-size: 180%'></i></a>
           <div class='dropdown-menu dropdown-menu-right' aria-labelledby='navbarDropdown'><h6 class='dropdown-header'>{{ 'Logged in as'|trans }} {{ App.Users.userData.firstname|default('Anonymous')|raw }}</h6>
-<<<<<<< HEAD
             {% if App.Session.has('is_auth') and not App.Session.has('is_anon') %}
-              <a class='dropdown-item' href='ucp.php'><i class='fas fa-cogs'></i> {{ 'User panel'|trans }}</a>
-              <a class='dropdown-item' href='profile.php'><i class='fas fa-user'></i> {{ 'My Profile'|trans }}</a>
-              <a class='dropdown-item todoToggle' href='#'><i class='fas fa-list'></i> {{ 'Todolist'|trans }}</a>
-=======
-            {% if App.Session.has('auth') %}
               <a class='dropdown-item' href='ucp.php'><i class='fas fa-cogs fa-fw'></i> {{ 'User panel'|trans }}</a>
               <a class='dropdown-item' href='profile.php'><i class='fas fa-user fa-fw'></i> {{ 'My Profile'|trans }}</a>
               <a class='dropdown-item todoToggle' href='#'><i class='fas fa-list fa-fw'></i> {{ 'Todolist'|trans }}</a>
->>>>>>> 71ac2460
               {% if App.Session.get('is_admin') %}
                 <a class='dropdown-item' href='admin.php'><i class='fas fa-tools fa-fw'></i> {{ 'Admin panel'|trans }}</a>
               {% endif %}
