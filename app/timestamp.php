<?php
/********************************************************************************
*                                                                               *
*   Copyright 2012 Nicolas CARPi (nicolas.carpi@gmail.com)                      *
*   http://www.elabftw.net/                                                     *
*                                                                               *
********************************************************************************/

/********************************************************************************
*  This file is part of eLabFTW.                                                *
*                                                                               *
*    eLabFTW is free software: you can redistribute it and/or modify            *
*    it under the terms of the GNU Affero General Public License as             *
*    published by the Free Software Foundation, either version 3 of             *
*    the License, or (at your option) any later version.                        *
*                                                                               *
*    eLabFTW is distributed in the hope that it will be useful,                 *
*    but WITHOUT ANY WARRANTY; without even the implied                         *
*    warranty of MERCHANTABILITY or FITNESS FOR A PARTICULAR                    *
*    PURPOSE.  See the GNU Affero General Public License for more details.      *
*                                                                               *
*    You should have received a copy of the GNU Affero General Public           *
*    License along with eLabFTW.  If not, see <http://www.gnu.org/licenses/>.   *
*                                                                               *
********************************************************************************/
require_once '../inc/common.php';
require_once '../inc/locale.php';
$msg_arr = array();

// ID
if (isset($_GET['id']) && !empty($_GET['id']) && is_pos_int($_GET['id'])) {
    $id = $_GET['id'];
} else {
    display_message('error', _("The id parameter is not valid!"));
    require_once '../inc/footer.php';
    exit;
}

// check if a timestamp provider is set. If not, throw an error message
if (get_config('ts_provider_url')) {
    $ts_url = get_config('ts_provider_url');
} else {
    $msg_arr[] = _('There was an error in the timestamping. No timestamping service provider has been configured.');
    $_SESSION['errors'] = $msg_arr;
    header("Location: ../experiments.php?mode=view&id=$id");
    exit;
}

// this is somewhat reduntant to the php function hash_algos(), but will ensure only strong sha2 algorithms can be used
$hash_algorithms = array('sha256', 'sha384', 'sha512');

// check if a valid hash algorithm has been selected. If not, fall back to sane defaults (sha256)
if (get_config('ts_hash_algorithm') and in_array(get_config('ts_hash_algorithm'), $hash_algorithms)) {
    $ts_hash_algorithm = get_config('ts_hash_algorithm');
} else {
    $ts_hash_algorithm = 'sha256';
}

// Get login/password info
// if the team config is set, we use this one, else, we use the general one, unless we can't (not allowed in config)
if (strlen(get_team_config('stamplogin')) > 2) {
    $login = get_team_config('stamplogin');
    $password = get_team_config('stamppass');
} elseif (get_config('stampshare')) {
    $login = get_config('stamplogin');
    $password = get_config('stamppass');
// otherwise assume no login or password is needed
} else {
<<<<<<< HEAD
    $login = NULL;
    $password = NULL;
=======

    $msg_arr[] = _('There was an error in the timestamping. Login credentials probably wrong or no more credits.');
    $_SESSION['errors'] = $msg_arr;
    header("Location: ../experiments.php?mode=view&id=" . $id);
    exit;
>>>>>>> 57fd6581
}

// generate the pdf to timestamp
require_once '../inc/classes/makepdf.class.php';
$pdf = new MakePdf();
$pdf_path = $pdf->create($id, 'experiments', ELAB_ROOT . 'uploads');

<<<<<<< HEAD
require_once '../inc/classes/timestamp.class.php';
$requestfile_path = TrustedTimestamps::createRequestfile(ELAB_ROOT."uploads/$pdf_path");

// REQUEST TOKEN
if (is_string($login) and is_string($password)) {
    $token = TrustedTimestamps::signRequestfile($requestfile_path, $ts_url, $login, $password);
} else {
    $token = TrustedTimestamps::signRequestfile($requestfile_path, $ts_url);
}
=======
// generate the sha256 hash that we will send
$hashedDataToTimestamp = hash_file('sha256', ELAB_ROOT . "uploads/" . $pdf_path);

// CONFIGURE DATA TO SEND
$dataToSend = array(
    'hashAlgo' => 'SHA256',
    'withCert' => 'true',
    'hashValue' => $hashedDataToTimestamp
);
>>>>>>> 57fd6581

try {
<<<<<<< HEAD
    $token = TrustedTimestamps::signRequestfile($requestfile_path, $ts_url, $login, $password);

    // throw an exception if token is not an array
    if (!is_array($token)) {
           throw new Exception(_('There was an error in the timestamping. Login credentials probably wrong or no more credits.'));
       }
} catch (Exception $e) {
        dblog("Error", $_SESSION['userid'], "File: ".$e->getFile().", line ".$e->getLine().": ".$e->getMessage());
        $msg_arr[] = _('There was an error with the timestamping. Experiment is NOT timestamped. Error has been logged.');
        $_SESSION['errors'] = $msg_arr;
        header("Location: ../experiments.php?mode=view&id=$id");
=======
    $ch = curl_init();
    curl_setopt($ch, CURLOPT_URL, "https://ws.universign.eu/tsa/post/");
    curl_setopt($ch, CURLOPT_HTTPAUTH, CURLAUTH_BASIC);
    curl_setopt($ch, CURLOPT_USERPWD, $login . ":" . $password);
    curl_setopt($ch, CURLOPT_POST, count($dataToSend));
    curl_setopt($ch, CURLOPT_POSTFIELDS, http_build_query($dataToSend));
    curl_setopt($ch, CURLOPT_RETURNTRANSFER, true);

    if (strlen(get_config('proxy')) > 0) {
        curl_setopt($ch, CURLOPT_PROXY, get_config('proxy'));
    }
    // options to verify the certificate (we disable check)
    curl_setopt($ch, CURLOPT_SSL_VERIFYHOST, 2);
    // add user agent
    // http://developer.github.com/v3/#user-agent-required
    curl_setopt($ch, CURLOPT_USERAGENT, "elabftw");
    // DO IT
    $token = curl_exec($ch);
    // free resources
    curl_close($ch);

    if (!$token) {
            throw new Exception(_('There was an error in the timestamping. Login credentials probably wrong or no more credits.'));
        }
    } catch (Exception $e) {
        dblog("Error", $_SESSION['userid'], "File: " . $e->getFile() . ", line " . $e->getLine() . ": " . $e->getMessage());
        $msg_arr[] = _('There was an error with the timestamping. Experiment is NOT timestamped. Error has been logged.');
        $_SESSION['errors'] = $msg_arr;
        header("Location: ../experiments.php?mode=view&id=" . $id);
>>>>>>> 57fd6581
        exit;
}

$longname = hash("sha512", uniqid(rand(), true)) . ".asn1";
$file_path = ELAB_ROOT . 'uploads/' . $longname;

// save the timestamptoken
try {
    file_put_contents($file_path, $token);
} catch (Exception $e) {
    dblog('Error', $_SESSION['userid'], $e->getMessage());
    $msg_arr[] = _('There was an error with the timestamping. Experiment is NOT timestamped. Error has been logged.');
    $_SESSION['errors'] = $msg_arr;
<<<<<<< HEAD
    header("Location: ../experiments.php?mode=view&id=$id");
=======
    header("Location: ../experiments.php?mode=view&id=" . $id);
>>>>>>> 57fd6581
    exit;
}

// SQL
$sql = "UPDATE `experiments` SET `timestamped` = 1, `timestampedby` = :userid, `timestampedwhen` = FROM_UNIXTIME(:timestampedwhen), `timestamptoken` = :timestamptoken WHERE `id` = :id;";
$req = $pdo->prepare($sql);
$req->bindParam(':timestampedwhen', $token['response_time']);
// the date recorded in the db has to match the creation time of the timestamp token
$req->bindParam(':timestamptoken', $token['response_string']);
$req->bindParam(':userid', $_SESSION['userid']);
$req->bindParam(':id', $id);
$res1 = $req->execute();

// add also our pdf to the attached files of the experiment, this way it is kept safely :)
// I had this idea when realizing that if you comment an experiment, the hash won't be good anymore. Because the pdf will contain the new comments.
// Keeping the pdf here is the best way to go, as this leaves room to leave comments.

// this sql is to get the elabid which will be the real_name of the PDF
$sql = "SELECT elabid FROM experiments WHERE id = :id";
$req = $pdo->prepare($sql);
$req->bindParam(':id', $id);
$res2 = $req->execute();
$real_name = $req->fetch(PDO::FETCH_COLUMN) . "-timestamped.pdf";

<<<<<<< HEAD
$md5 = hash_file('md5', ELAB_ROOT."uploads/$pdf_path");
=======
$md5 = hash_file('md5', ELAB_ROOT . "uploads/" . $pdf_path);
>>>>>>> 57fd6581

// DA REAL SQL
$sql = "INSERT INTO uploads(real_name, long_name, comment, item_id, userid, type, md5) VALUES(:real_name, :long_name, :comment, :item_id, :userid, :type, :md5)";
$req = $pdo->prepare($sql);
$req->bindParam(':real_name', $real_name);
$req->bindParam(':long_name', $pdf_path);
$req->bindValue(':comment', "Timestamped PDF");
$req->bindParam(':item_id', $id);
$req->bindParam(':userid', $_SESSION['userid']);
$req->bindValue(':type', 'exp-pdf-timestamp');
$req->bindParam(':md5', $md5);
$res3 = $req->execute();

if ($res1 && $res2 && $res3) {
    $msg_arr[] =
    $_SESSION['infos'] = $msg_arr;
<<<<<<< HEAD
    header("Location: ../experiments.php?mode=view&id=$id");
=======
    header("Location: ../experiments.php?mode=view&id=" . $id);
>>>>>>> 57fd6581
    exit;
} else {
    die(sprintf(_("There was an unexpected problem! Please %sopen an issue on GitHub%s if you think this is a bug."), "<a href='https://github.com/elabftw/elabftw/issues/'>", "</a>"));
}<|MERGE_RESOLUTION|>--- conflicted
+++ resolved
@@ -66,16 +66,8 @@
     $password = get_config('stamppass');
 // otherwise assume no login or password is needed
 } else {
-<<<<<<< HEAD
     $login = NULL;
     $password = NULL;
-=======
-
-    $msg_arr[] = _('There was an error in the timestamping. Login credentials probably wrong or no more credits.');
-    $_SESSION['errors'] = $msg_arr;
-    header("Location: ../experiments.php?mode=view&id=" . $id);
-    exit;
->>>>>>> 57fd6581
 }
 
 // generate the pdf to timestamp
@@ -83,7 +75,6 @@
 $pdf = new MakePdf();
 $pdf_path = $pdf->create($id, 'experiments', ELAB_ROOT . 'uploads');
 
-<<<<<<< HEAD
 require_once '../inc/classes/timestamp.class.php';
 $requestfile_path = TrustedTimestamps::createRequestfile(ELAB_ROOT."uploads/$pdf_path");
 
@@ -93,20 +84,8 @@
 } else {
     $token = TrustedTimestamps::signRequestfile($requestfile_path, $ts_url);
 }
-=======
-// generate the sha256 hash that we will send
-$hashedDataToTimestamp = hash_file('sha256', ELAB_ROOT . "uploads/" . $pdf_path);
-
-// CONFIGURE DATA TO SEND
-$dataToSend = array(
-    'hashAlgo' => 'SHA256',
-    'withCert' => 'true',
-    'hashValue' => $hashedDataToTimestamp
-);
->>>>>>> 57fd6581
 
 try {
-<<<<<<< HEAD
     $token = TrustedTimestamps::signRequestfile($requestfile_path, $ts_url, $login, $password);
 
     // throw an exception if token is not an array
@@ -114,41 +93,10 @@
            throw new Exception(_('There was an error in the timestamping. Login credentials probably wrong or no more credits.'));
        }
 } catch (Exception $e) {
-        dblog("Error", $_SESSION['userid'], "File: ".$e->getFile().", line ".$e->getLine().": ".$e->getMessage());
-        $msg_arr[] = _('There was an error with the timestamping. Experiment is NOT timestamped. Error has been logged.');
-        $_SESSION['errors'] = $msg_arr;
-        header("Location: ../experiments.php?mode=view&id=$id");
-=======
-    $ch = curl_init();
-    curl_setopt($ch, CURLOPT_URL, "https://ws.universign.eu/tsa/post/");
-    curl_setopt($ch, CURLOPT_HTTPAUTH, CURLAUTH_BASIC);
-    curl_setopt($ch, CURLOPT_USERPWD, $login . ":" . $password);
-    curl_setopt($ch, CURLOPT_POST, count($dataToSend));
-    curl_setopt($ch, CURLOPT_POSTFIELDS, http_build_query($dataToSend));
-    curl_setopt($ch, CURLOPT_RETURNTRANSFER, true);
-
-    if (strlen(get_config('proxy')) > 0) {
-        curl_setopt($ch, CURLOPT_PROXY, get_config('proxy'));
-    }
-    // options to verify the certificate (we disable check)
-    curl_setopt($ch, CURLOPT_SSL_VERIFYHOST, 2);
-    // add user agent
-    // http://developer.github.com/v3/#user-agent-required
-    curl_setopt($ch, CURLOPT_USERAGENT, "elabftw");
-    // DO IT
-    $token = curl_exec($ch);
-    // free resources
-    curl_close($ch);
-
-    if (!$token) {
-            throw new Exception(_('There was an error in the timestamping. Login credentials probably wrong or no more credits.'));
-        }
-    } catch (Exception $e) {
         dblog("Error", $_SESSION['userid'], "File: " . $e->getFile() . ", line " . $e->getLine() . ": " . $e->getMessage());
         $msg_arr[] = _('There was an error with the timestamping. Experiment is NOT timestamped. Error has been logged.');
         $_SESSION['errors'] = $msg_arr;
         header("Location: ../experiments.php?mode=view&id=" . $id);
->>>>>>> 57fd6581
         exit;
 }
 
@@ -162,11 +110,7 @@
     dblog('Error', $_SESSION['userid'], $e->getMessage());
     $msg_arr[] = _('There was an error with the timestamping. Experiment is NOT timestamped. Error has been logged.');
     $_SESSION['errors'] = $msg_arr;
-<<<<<<< HEAD
-    header("Location: ../experiments.php?mode=view&id=$id");
-=======
     header("Location: ../experiments.php?mode=view&id=" . $id);
->>>>>>> 57fd6581
     exit;
 }
 
@@ -191,11 +135,7 @@
 $res2 = $req->execute();
 $real_name = $req->fetch(PDO::FETCH_COLUMN) . "-timestamped.pdf";
 
-<<<<<<< HEAD
-$md5 = hash_file('md5', ELAB_ROOT."uploads/$pdf_path");
-=======
 $md5 = hash_file('md5', ELAB_ROOT . "uploads/" . $pdf_path);
->>>>>>> 57fd6581
 
 // DA REAL SQL
 $sql = "INSERT INTO uploads(real_name, long_name, comment, item_id, userid, type, md5) VALUES(:real_name, :long_name, :comment, :item_id, :userid, :type, :md5)";
@@ -212,11 +152,7 @@
 if ($res1 && $res2 && $res3) {
     $msg_arr[] =
     $_SESSION['infos'] = $msg_arr;
-<<<<<<< HEAD
-    header("Location: ../experiments.php?mode=view&id=$id");
-=======
     header("Location: ../experiments.php?mode=view&id=" . $id);
->>>>>>> 57fd6581
     exit;
 } else {
     die(sprintf(_("There was an unexpected problem! Please %sopen an issue on GitHub%s if you think this is a bug."), "<a href='https://github.com/elabftw/elabftw/issues/'>", "</a>"));
