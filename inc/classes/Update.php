--- conflicted
+++ resolved
@@ -343,7 +343,24 @@
     }
 
     /**
-<<<<<<< HEAD
+    * Change column type of body in 'items' and 'experiments' to 'mediumtext'
+    *
+    * @throws Exception
+    */
+    private function schema6()
+    {
+        $sql = "ALTER TABLE experiments MODIFY body MEDIUMTEXT";
+        $sql2 = "ALTER TABLE items MODIFY body MEDIUMTEXT";
+        $req = $this->pdo->prepare($sql);
+        if (!$this->pdo->q($sql)) {
+            throw new Exception('Cannot change type of column "body" in table "experiments"!');
+        }
+        if (!$this->pdo->q($sql2)) {
+            throw new Exception('Cannot change type of column "body" in table "items"!');
+        }
+    }
+
+    /**
      * Change md5 to generic hash column in uploads
      * Create column to store the used algorithm type
      *
@@ -369,22 +386,5 @@
             throw new Exception('Error setting hash algorithm for existing entries!');
         }
 
-=======
-    * Change column type of body in 'items' and 'experiments' to 'mediumtext'
-    *
-    * @throws Exception
-    */
-    private function schema6()
-    {
-        $sql = "ALTER TABLE experiments MODIFY body MEDIUMTEXT";
-        $sql2 = "ALTER TABLE items MODIFY body MEDIUMTEXT";
-        $req = $this->pdo->prepare($sql);
-        if (!$this->pdo->q($sql)) {
-            throw new Exception('Cannot change type of column "body" in table "experiments"!');
-        }
-        if (!$this->pdo->q($sql2)) {
-            throw new Exception('Cannot change type of column "body" in table "items"!');
-        }
->>>>>>> b4f36f1d
     }
 }