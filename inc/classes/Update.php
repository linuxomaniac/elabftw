<?php
/**
 * \Elabftw\Elabftw\Update
 *
 * @author Nicolas CARPi <nicolas.carpi@curie.fr>
 * @copyright 2012 Nicolas CARPi
 * @see http://www.elabftw.net Official website
 * @license AGPL-3.0
 * @package elabftw
 */
namespace Elabftw\Elabftw;

use \Exception;
use \RecursiveDirectoryIterator;
use \RecursiveIteratorIterator;
use \FilesystemIterator;
use \Defuse\Crypto\Crypto as Crypto;

/**
 * Use this to check for latest version or update the database schema
 */
class Update
{
    /** 1.1.4 */
    private $version;
    /** the url line from the updates.ini file with link to archive */
    protected $url;
    /** sha512sum of the archive we should expect */
    protected $sha512;

    /** our favorite pdo object */
    private $pdo;

    /** this is used to check if we managed to get a version or not */
    public $success = false;

    /** where to get info from */
    const URL = 'https://get.elabftw.net/updates.ini';
    /** if we can't connect in https for some reason, use http */
    const URL_HTTP = 'http://get.elabftw.net/updates.ini';

    /**
     * ////////////////////////////
     * UPDATE THIS AFTER RELEASING
     * UPDATE IT ALSO IN DOC/CONF.PY
     * ///////////////////////////
     */
    const INSTALLED_VERSION = '1.1.7';

    /**
     * /////////////////////////////////////////////////////
     * UPDATE THIS AFTER ADDING A BLOCK TO runUpdateScript()
     * UPDATE IT ALSO IN INSTALL/ELABFTW.SQL (last line)
     * /////////////////////////////////////////////////////
     */
    const REQUIRED_SCHEMA = '6';

    /**
     * Create the pdo object
     *
     */
    public function __construct()
    {
        $this->pdo = Db::getConnection();
    }

    /**
     * Make a get request with cURL, using proxy setting if any
     *
     * @param string $url URL to hit
     * @param bool|string $toFile path where we want to save the file
     * @return string|boolean Return true if the download succeeded, else false
     */
    protected function get($url, $toFile = false)
    {
        if (!extension_loaded('curl')) {
            throw new Exception('Please install php5-curl package.');
        }

        $ch = curl_init();
        curl_setopt($ch, CURLOPT_URL, $url);
        // this is to get content
        curl_setopt($ch, CURLOPT_RETURNTRANSFER, true);
        // add proxy if there is one
        if (strlen(get_config('proxy')) > 0) {
            curl_setopt($ch, CURLOPT_PROXY, get_config('proxy'));
        }
        // disable certificate check
        curl_setopt($ch, CURLOPT_SSL_VERIFYHOST, 2);

        // add user agent
        // http://developer.github.com/v3/#user-agent-required
        curl_setopt($ch, CURLOPT_USERAGENT, "Elabftw/" . self::INSTALLED_VERSION);

        // add a timeout, because if you need proxy, but don't have it, it will mess up things
        // 5 seconds
        curl_setopt($ch, CURLOPT_CONNECTTIMEOUT, 5);

        // we don't want the header
        curl_setopt($ch, CURLOPT_HEADER, 0);

        if ($toFile) {
            $handle = fopen($toFile, 'w');
            curl_setopt($ch, CURLOPT_FILE, $handle);
        }

        // DO IT!
        return curl_exec($ch);
    }

    /**
     * Return the latest version of elabftw
     * Will fetch updates.ini file from elabftw.net
     *
     * @throws Exception the version we have doesn't look like one
     * @return string|bool|null latest version or false if error
     */
    public function getUpdatesIni()
    {
        $ini = self::get(self::URL);
        // try with http if https failed (see #176)
        if (!$ini) {
            $ini = self::get(self::URL_HTTP);
        }
        // convert ini into array. The `true` is for process_sections: to get multidimensionnal array.
        $versions = parse_ini_string($ini, true);
        // get the latest version (first item in array, an array itself with url and checksum)
        $this->version = array_keys($versions)[0];
        $this->sha512 = substr($versions[$this->version]['sha512'], 0, 128);
        $this->url = $versions[$this->version]['url'];

        if (!$this->validateVersion()) {
            throw new Exception('Error getting latest version information from server!');
        }
        $this->success = true;
    }

    /**
     * Check if the version string actually looks like a version
     *
     * @return int 1 if version match
     */
    private function validateVersion()
    {
        return preg_match('/[0-99]+\.[0-99]+\.[0-99]+.*/', $this->version);
    }

    /**
     * Return true if there is a new version out there
     *
     * @return bool
     */
    public function updateIsAvailable()
    {
        return self::INSTALLED_VERSION != $this->version;
    }

    /**
     * Return the latest version string
     *
     * @return string|int 1.1.4
     */
    public function getLatestVersion()
    {
        return $this->version;
    }

    /**
     * Update the database schema if needed.
     *
     * @return string[]|null $msg_arr
     */
    public function runUpdateScript()
    {
        $current_schema = get_config('schema');
        if ($current_schema < 2) {
            // 20150727
            $this->schema2();
            $this->updateSchema(2);
        }
        if ($current_schema < 3) {
            // 20150728
            $this->schema3();
            $this->updateSchema(3);
        }
        if ($current_schema < 4) {
            // 20150801
            $this->schema4();
            $this->updateSchema(4);
        }
        if ($current_schema < 5) {
            // 20150803
            try {
                $this->schema5();
            } catch (Exception $e) {
                die($e->getMessage());
            }
            $this->updateSchema(5);
        }
        if ($current_schema < 6) {
            // 20160129
            try {
                $this->schema6();
            } catch (Exception $e) {
                die($e->getMessage());
            }
            $this->updateSchema(6);
        }
        // place new schema functions above this comment
        $this->cleanTmp();
        $msg_arr = array();
        $msg_arr[] = "[SUCCESS] You are now running the latest version of eLabFTW. Have a great day! :)";
        return $msg_arr;
    }

    /**
     * Delete things in the tmp folder
     */
    private function cleanTmp()
    {
        // cleanup files in tmp
        $dir = ELAB_ROOT . '/uploads/tmp';
        $di = new \RecursiveDirectoryIterator($dir, FilesystemIterator::SKIP_DOTS);
        $ri = new \RecursiveIteratorIterator($di, \RecursiveIteratorIterator::CHILD_FIRST);
        foreach ($ri as $file) {
            $file->isDir() ? rmdir($file) : unlink($file);
        }
    }

    /**
     * Update the schema value in config to latest because we did the update functions before
     *
     * @param string|null $schema the version we want to update
     */
    private function updateSchema($schema = null)
    {
        if (is_null($schema)) {
            $schema = self::REQUIRED_SCHEMA;
        }
        $config_arr = array('schema' => $schema);
        if (!update_config($config_arr)) {
            throw new Exception('Failed at updating the schema!');
        }
    }

    /**
     * Add a default value to deletable_xp.
     * Can't do the same for link_href and link_name because they are text
     *
     * @throws Exception if there is a problem
     */
    private function schema2()
    {
        $sql = "ALTER TABLE teams CHANGE deletable_xp deletable_xp TINYINT(1) NOT NULL DEFAULT '1'";
        if (!$this->pdo->q($sql)) {
            throw new Exception('Problem updating!');
        }
    }

    /**
     * Change the experiments_revisions structure to allow code reuse
     *
     * @throws Exception if there is a problem
     */
    private function schema3()
    {
        $sql = "ALTER TABLE experiments_revisions CHANGE exp_id item_id INT(10) UNSIGNED NOT NULL";
        if (!$this->pdo->q($sql)) {
            throw new Exception('Problem updating!');
        }
    }

    /**
     * Add user groups
     *
     * @throws Exception if there is a problem
     */
    private function schema4()
    {
        $sql = "CREATE TABLE IF NOT EXISTS `team_groups` ( `id` INT UNSIGNED NOT NULL AUTO_INCREMENT , `name` VARCHAR(255) NOT NULL , `team` INT UNSIGNED NOT NULL , PRIMARY KEY (`id`));";
        $sql2 = "CREATE TABLE IF NOT EXISTS `users2team_groups` ( `userid` INT UNSIGNED NOT NULL , `groupid` INT UNSIGNED NOT NULL );";
        if (!$this->pdo->q($sql) || !$this->pdo->q($sql2)) {
            throw new Exception('Problem updating!');
        }
    }

    /**
     * Switch the crypto lib to defuse/php-encryption
     *
     * @throws Exception
     */
    private function schema5()
    {
        if (!is_writable(ELAB_ROOT . 'config.php')) {
            throw new Exception('Please make your config file writable by server for this update.');
        }

        $legacy = new \Elabftw\Elabftw\LegacyCrypto();

        // our new key (raw binary string)
        try {
            $new_secret_key = Crypto::CreateNewRandomKey();
        } catch (Exception $e) {
            die($e->getMessage());
        }

        $new_smtp_password = '';
        $new_stamp_password = '';

        if (strlen(get_config('smtp_password')) > 0) {
            $old_smtp_password = $legacy->decrypt(get_config('smtp_password'));
            $new_smtp_password = Crypto::binTohex(Crypto::encrypt($old_smtp_password, $new_secret_key));
        }

        if (strlen(get_config('stamppass')) > 0) {
            // get the old passwords
            $old_stamp_password = $legacy->decrypt(get_config('stamppass'));
            $new_stamp_password = Crypto::binTohex(Crypto::encrypt($old_stamp_password, $new_secret_key));
        }

        $updates = array(
            'smtp_password' => $new_smtp_password,
            'stamppass' => $new_stamp_password
        );

        if (!update_config($updates)) {
            throw new Exception('Error updating config with new passwords!');
        }

        // we will rewrite the config file with the new key
        $contents = "<?php
define('DB_HOST', '" . DB_HOST . "');
define('DB_NAME', '" . DB_NAME . "');
define('DB_USER', '" . DB_USER . "');
define('DB_PASSWORD', '" . DB_PASSWORD . "');
define('ELAB_ROOT', '" . ELAB_ROOT . "');
define('SECRET_KEY', '" . Crypto::binTohex($new_secret_key) . "');
";

        if (file_put_contents('config.php', $contents) == 'false') {
            throw new Exception('There was a problem writing the file!');
        }
    }

    /**
    * Change column type of body in 'items' and 'experiments' to 'mediumtext'
    * Change md5 to generic hash column in uploads
    * Create column to store the used algorithm type
    *
    * @throws Exception
    */
    private function schema6()
    {
        $sql = "ALTER TABLE experiments MODIFY body MEDIUMTEXT";
        $sql2 = "ALTER TABLE items MODIFY body MEDIUMTEXT";
<<<<<<< HEAD
=======

>>>>>>> 9742bc86
        if (!$this->pdo->q($sql)) {
            throw new Exception('Cannot change type of column "body" in table "experiments"!');
        }
        if (!$this->pdo->q($sql2)) {
            throw new Exception('Cannot change type of column "body" in table "items"!');
        }

        // First rename the column and then change its type to VARCHAR(128).
        // This column will be able to keep any sha2 hash up to sha512.
        // Add a hash_algorithm column to store the algorithm used to create
        // the hash.
        $sql3 = "ALTER TABLE `uploads` CHANGE `md5` `hash` VARCHAR(32);";
        if (!$this->pdo->q($sql3)) {
            throw new Exception('Error renaming column "md5" in table "uploads"!');
        }
        $sql4 = "ALTER TABLE `uploads` MODIFY `hash` VARCHAR(128);";
        if (!$this->pdo->q($sql4)) {
            throw new Exception('Error changing column type of "hash" in table "uploads"!');
        }
        // Already existing hashes are exclusively md5
        $sql5 = "ALTER TABLE `uploads` ADD `hash_algorithm` VARCHAR(10) DEFAULT NULL; UPDATE `uploads` SET `hash_algorithm`='md5' WHERE `hash` IS NOT NULL;";
        if (!$this->pdo->q($sql5)) {
            throw new Exception('Error setting hash algorithm for existing entries!');
        }

    }
}<|MERGE_RESOLUTION|>--- conflicted
+++ resolved
@@ -353,10 +353,7 @@
     {
         $sql = "ALTER TABLE experiments MODIFY body MEDIUMTEXT";
         $sql2 = "ALTER TABLE items MODIFY body MEDIUMTEXT";
-<<<<<<< HEAD
-=======
-
->>>>>>> 9742bc86
+
         if (!$this->pdo->q($sql)) {
             throw new Exception('Cannot change type of column "body" in table "experiments"!');
         }
