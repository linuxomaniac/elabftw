<?php
/********************************************************************************
*                                                                               *
*   Copyright 2012 Nicolas CARPi (nicolas.carpi@gmail.com)                      *
*   http://www.elabftw.net/                                                     *
*                                                                               *
********************************************************************************/

/********************************************************************************
*  This file is part of eLabFTW.                                                *
*                                                                               *
*    eLabFTW is free software: you can redistribute it and/or modify            *
*    it under the terms of the GNU Affero General Public License as             *
*    published by the Free Software Foundation, either version 3 of             *
*    the License, or (at your option) any later version.                        *
*                                                                               *
*    eLabFTW is distributed in the hope that it will be useful,                 *
*    but WITHOUT ANY WARRANTY; without even the implied                         *
*    warranty of MERCHANTABILITY or FITNESS FOR A PARTICULAR                    *
*    PURPOSE.  See the GNU Affero General Public License for more details.      *
*                                                                               *
*    You should have received a copy of the GNU Affero General Public           *
*    License along with eLabFTW.  If not, see <http://www.gnu.org/licenses/>.   *
*                                                                               *
********************************************************************************/
// What type of item we are displaying the files of ?
$type_arr = explode('.', basename($_SERVER['PHP_SELF']));
$type = $type_arr[0];
// Check that the item we view has attached files
$sql = "SELECT * FROM uploads WHERE item_id = :id AND type = :type"; 
$req = $bdd->prepare($sql);
$req->execute(array(
    'id' => $id,
    'type' => $type
));
$count = $req->rowCount();
if($count > 0){
    echo "<section id='filesdiv'><h3>ATTACHED FILES</h3>";
    while ($uploads_data = $req->fetch()){
        echo "<div class='filesdiv'>";
        ?>
            <a class='align_right' href='delete_file.php?id=<?php echo $uploads_data['id'];?>&type=<?php echo $uploads_data['type'];?>&item_id=<?php echo $uploads_data['item_id'];?>' onClick="return confirm('Delete this file ?');"><img src='themes/<?php echo $_SESSION['prefs']['theme'];?>/img/trash.png' title='delete' alt='delete' /></a>
        <?php
        // THUMBNAIL GENERATION
        // check first for the GD extension
        if (extension_loaded('gd')) {
            // Get file extension to display thumbnail if it's a valid extension
            $ext = get_ext($uploads_data['real_name']);
            if ($ext === 'jpg' || $ext === 'jpeg' || $ext === 'JPG' || $ext === 'png' || $ext === 'gif'){
                $filepath = $ini_arr['upload_dir'].$uploads_data['long_name'];
                $filesize = filesize($ini_arr['upload_dir'].$uploads_data['long_name']);
                $thumbpath = $ini_arr['upload_dir'].$uploads_data['long_name'].'_th.'.$ext;
                // Make thumbnail only if it isn't done already and if size < 2 Mbytes
                if(!file_exists($thumbpath) && $filesize <= 2000000){
                make_thumb($filepath,$ext,$thumbpath,150);
                }
                echo "<div class='center'>";
                echo "<a href=".$ini_arr['upload_dir'].$uploads_data['long_name']."' class='lightbox'><img src='".$thumbpath."' width='150' alt='' /></a></div>";
            } // end if extension is valid
        } // end gd here
        // END THUMBNAIL GENERATION
<<<<<<< HEAD
        echo "<img src='themes/".$_SESSION['prefs']['theme']."/img/attached_file.png' alt='' /> <a href='download.php?f=".$uploads_data['long_name']."&name=".$uploads_data['real_name']."' target='_blank'>".$uploads_data['real_name']."</a>
        <span class='filesize'> (".format_bytes(filesize('uploads/'.$uploads_data['long_name'])).")</span><br />";
=======
        echo "<img src='themes/".$_SESSION['prefs']['theme']."/img/attached_file.png' alt='' /> <a href='download.php?id=".$uploads_data['id']."&f=".$uploads_data['long_name']."&name=".$uploads_data['real_name']."' target='_blank'>".$uploads_data['real_name']."</a>
        <span class='filesize'> (".format_bytes(filesize($ini_arr['upload_dir'].$uploads_data['long_name'])).")</span><br />";
>>>>>>> a9124874
        echo "<img src='themes/".$_SESSION['prefs']['theme']."/img/comments.png' alt='comment' /> <p class='editable' id='comment_".$uploads_data['id']."'>".stripslashes($uploads_data['comment'])."</p></div>";
    } // end while
    echo "</section>";
} // end if count > 0
// END DISPLAY FILES
?>

<script src='js/jquery.lightbox-0.5.js'></script>
<script>
 $(document).ready(function() {
     // click thumbnail to show full size http://leandrovieira.com/projects/jquery/lightbox/
     $('a.lightbox').lightBox({
        txtImage: '<?php if(!empty($uploads_data['real_name'])) {
            echo $uploads_data['real_name'];
        } else {
            echo '';
        };?>'
     });
     $('.editable').editable('editinplace.php', { 
         tooltip : 'Click to edit',
             indicator : 'Saving...',
         id   : 'id',
         submit : 'Save',
         cancel : 'Cancel',
         style : 'display:inline',
         name : 'content'

     });
 });
</script><|MERGE_RESOLUTION|>--- conflicted
+++ resolved
@@ -59,13 +59,8 @@
             } // end if extension is valid
         } // end gd here
         // END THUMBNAIL GENERATION
-<<<<<<< HEAD
         echo "<img src='themes/".$_SESSION['prefs']['theme']."/img/attached_file.png' alt='' /> <a href='download.php?f=".$uploads_data['long_name']."&name=".$uploads_data['real_name']."' target='_blank'>".$uploads_data['real_name']."</a>
         <span class='filesize'> (".format_bytes(filesize('uploads/'.$uploads_data['long_name'])).")</span><br />";
-=======
-        echo "<img src='themes/".$_SESSION['prefs']['theme']."/img/attached_file.png' alt='' /> <a href='download.php?id=".$uploads_data['id']."&f=".$uploads_data['long_name']."&name=".$uploads_data['real_name']."' target='_blank'>".$uploads_data['real_name']."</a>
-        <span class='filesize'> (".format_bytes(filesize($ini_arr['upload_dir'].$uploads_data['long_name'])).")</span><br />";
->>>>>>> a9124874
         echo "<img src='themes/".$_SESSION['prefs']['theme']."/img/comments.png' alt='comment' /> <p class='editable' id='comment_".$uploads_data['id']."'>".stripslashes($uploads_data['comment'])."</p></div>";
     } // end while
     echo "</section>";
